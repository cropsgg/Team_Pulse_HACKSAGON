--- conflicted
+++ resolved
@@ -159,15 +159,9 @@
 
   return (
     <ProtectedRoute requiredPermissions={['create_ngo_project']}>
-<<<<<<< HEAD
       <main className="min-h-screen bg-background">
         {/* Header */}
         <div className="bg-card border-b border-border">
-=======
-      <main className="min-h-screen bg-gray-900">
-        {/* Header */}
-        <div className="bg-gray-800 border-b border-gray-700">
->>>>>>> 740afe1f
           <div className="container-wide py-6">
             <div className="flex items-center justify-between">
               <div className="flex items-center gap-4">
@@ -175,31 +169,18 @@
                   variant="ghost"
                   size="sm"
                   onClick={() => router.back()}
-<<<<<<< HEAD
                   className="text-muted-foreground hover:text-foreground"
-=======
-                  className="text-gray-300 hover:text-gray-100 hover:bg-gray-700"
->>>>>>> 740afe1f
                 >
                   <ArrowLeft className="h-4 w-4 mr-2" />
                   Back
                 </Button>
                 <div className="flex items-center gap-3">
-<<<<<<< HEAD
                   <div className="h-10 w-10 bg-green-500/20 rounded-lg flex items-center justify-center">
                     <Heart className="h-5 w-5 text-green-400" />
                   </div>
                   <div>
                     <h1 className="text-2xl font-bold text-foreground">Create NGO Project</h1>
                     <p className="text-muted-foreground">Launch your charitable initiative on CharityChain</p>
-=======
-                  <div className="h-10 w-10 bg-gray-700 rounded-lg flex items-center justify-center">
-                    <Heart className="h-5 w-5 text-gray-300" />
-                  </div>
-                  <div>
-                    <h1 className="text-2xl font-bold text-gray-100">Create NGO Project</h1>
-                    <p className="text-gray-400">Launch your charitable initiative on CharityChain</p>
->>>>>>> 740afe1f
                   </div>
                 </div>
               </div>
@@ -207,20 +188,12 @@
               <div className="flex items-center gap-3">
                 {/* Network Status */}
                 {isOnSupportedNetwork ? (
-<<<<<<< HEAD
                   <Badge variant="outline" className="text-green-400 border-green-400">
-=======
-                  <Badge variant="outline" className="text-gray-300 border-gray-600 bg-gray-800">
->>>>>>> 740afe1f
                     <CheckCircle className="h-3 w-3 mr-1" />
                     {supportedNetworkName}
                   </Badge>
                 ) : (
-<<<<<<< HEAD
                   <Badge variant="destructive" className="text-red-400">
-=======
-                  <Badge variant="destructive" className="text-red-400 bg-red-900/20 border-red-800">
->>>>>>> 740afe1f
                     <AlertTriangle className="h-3 w-3 mr-1" />
                     Wrong Network
                   </Badge>
@@ -228,30 +201,18 @@
                 
                 {/* Wallet Status */}
                 {isConnected && address ? (
-<<<<<<< HEAD
                   <Badge variant="outline" className="text-blue-400 border-blue-400">
-=======
-                  <Badge variant="outline" className="text-gray-300 border-gray-600 bg-gray-800">
->>>>>>> 740afe1f
                     <Wallet className="h-3 w-3 mr-1" />
                     {address.slice(0, 6)}...{address.slice(-4)}
                   </Badge>
                 ) : (
-<<<<<<< HEAD
                   <Badge variant="outline" className="text-orange-400 border-orange-400">
-=======
-                  <Badge variant="outline" className="text-orange-400 border-orange-700 bg-orange-900/20">
->>>>>>> 740afe1f
                     <Wallet className="h-3 w-3 mr-1" />
                     Not Connected
                   </Badge>
                 )}
                 
-<<<<<<< HEAD
                 <div className="flex items-center gap-2 text-sm text-muted-foreground">
-=======
-                <div className="flex items-center gap-2 text-sm text-gray-400">
->>>>>>> 740afe1f
                   <Building2 className="h-4 w-4" />
                   <span>CharityChain Platform</span>
                 </div>
@@ -262,11 +223,7 @@
 
         {/* Network Warning Banner */}
         {!isOnSupportedNetwork && (
-<<<<<<< HEAD
           <div className="bg-orange-500/10 border-b border-orange-500/30">
-=======
-          <div className="bg-orange-900/20 border-b border-orange-800">
->>>>>>> 740afe1f
             <div className="container-wide py-3">
               <div className="flex items-center justify-between">
                 <div className="flex items-center gap-3">
@@ -284,11 +241,7 @@
                   variant="outline"
                   size="sm"
                   onClick={switchToSupportedNetwork}
-<<<<<<< HEAD
                   className="text-orange-400 border-orange-400 hover:bg-orange-500/10"
-=======
-                  className="text-orange-400 border-orange-700 hover:bg-orange-900/30"
->>>>>>> 740afe1f
                 >
                   <Network className="h-4 w-4 mr-2" />
                   Switch Network
@@ -300,7 +253,6 @@
 
         {/* Ready Status Banner */}
         {isOnSupportedNetwork && isConnected && isAuthenticated && (
-<<<<<<< HEAD
           <div className="bg-green-500/10 border-b border-green-500/30">
             <div className="container-wide py-3">
               <div className="flex items-center justify-between">
@@ -311,18 +263,6 @@
                       Ready for NGO Registration
                     </p>
                     <p className="text-xs text-green-300">
-=======
-          <div className="bg-gray-800/50 border-b border-gray-700">
-            <div className="container-wide py-3">
-              <div className="flex items-center justify-between">
-                <div className="flex items-center gap-3">
-                  <CheckCircle className="h-5 w-5 text-gray-300" />
-                  <div>
-                    <p className="text-sm font-medium text-gray-200">
-                      Ready for NGO Registration
-                    </p>
-                    <p className="text-xs text-gray-400">
->>>>>>> 740afe1f
                       Connected to Base Sepolia • Contract: {contracts.NGORegistry?.slice(0, 10)}...{contracts.NGORegistry?.slice(-6)}
                     </p>
                   </div>
@@ -333,11 +273,7 @@
                     size="sm"
                     onClick={handleTestRegistration}
                     disabled={isTestingRegistration || isRegisteringNGO}
-<<<<<<< HEAD
                     className="text-green-400 border-green-400 hover:bg-green-500/10"
-=======
-                    className="text-gray-300 border-gray-600 hover:bg-gray-700"
->>>>>>> 740afe1f
                   >
                     <Zap className="h-4 w-4 mr-2" />
                     {isTestingRegistration || isRegisteringNGO ? 'Testing...' : 'Test Registration'}
@@ -346,11 +282,7 @@
                     variant="ghost"
                     size="sm"
                     onClick={() => setShowDebugInfo(!showDebugInfo)}
-<<<<<<< HEAD
                     className="text-muted-foreground"
-=======
-                    className="text-gray-400 hover:text-gray-200 hover:bg-gray-700"
->>>>>>> 740afe1f
                   >
                     Debug
                   </Button>
@@ -362,39 +294,22 @@
 
         {/* Debug Info Panel */}
         {showDebugInfo && (
-<<<<<<< HEAD
           <div className="bg-muted/50 border-b">
-=======
-          <div className="bg-gray-800 border-b border-gray-700">
->>>>>>> 740afe1f
             <div className="container-wide py-4">
-              <Card className="bg-gray-800 border-gray-700">
+              <Card>
                 <CardHeader>
-<<<<<<< HEAD
                   <CardTitle className="text-lg text-foreground">Debug Information</CardTitle>
                   <CardDescription>Network and contract status for NGO registration</CardDescription>
                 </CardHeader>
                 <CardContent>
                   <div className="grid grid-cols-2 gap-4 text-sm">
                     <div className="text-muted-foreground">
-=======
-                  <CardTitle className="text-lg text-gray-100">Debug Information</CardTitle>
-                  <CardDescription className="text-gray-400">Network and contract status for NGO registration</CardDescription>
-                </CardHeader>
-                <CardContent>
-                  <div className="grid grid-cols-2 gap-4 text-sm">
-                    <div className="text-gray-300">
->>>>>>> 740afe1f
                       <p><strong>Chain ID:</strong> {chainId}</p>
                       <p><strong>Network:</strong> {supportedNetworkName}</p>
                       <p><strong>Wallet:</strong> {address || 'Not connected'}</p>
                       <p><strong>Authenticated:</strong> {isAuthenticated ? 'Yes' : 'No'}</p>
                     </div>
-<<<<<<< HEAD
                     <div className="text-muted-foreground">
-=======
-                    <div className="text-gray-300">
->>>>>>> 740afe1f
                       <p><strong>NGO Registry:</strong> {contracts.NGORegistry || 'Not available'}</p>
                       <p><strong>Network Valid:</strong> {isOnSupportedNetwork ? 'Yes' : 'No'}</p>
                       <p><strong>TX Hash:</strong> {ngoTxHash || 'None'}</p>
@@ -411,21 +326,12 @@
         <div className="container-wide py-8">
           <div className="max-w-4xl mx-auto">
             {/* Info Banner */}
-<<<<<<< HEAD
             <div className="bg-green-500/10 border border-green-500/30 rounded-lg p-4 mb-8">
               <div className="flex items-start gap-3">
                 <Heart className="h-5 w-5 text-green-400 mt-0.5" />
                 <div>
                   <h3 className="font-medium text-green-200">Creating an NGO Project</h3>
                   <p className="text-sm text-green-300 mt-1">
-=======
-            <div className="bg-gray-800 border border-gray-700 rounded-lg p-4 mb-8">
-              <div className="flex items-start gap-3">
-                <Heart className="h-5 w-5 text-gray-300 mt-0.5" />
-                <div>
-                  <h3 className="font-medium text-gray-100">Creating an NGO Project</h3>
-                  <p className="text-sm text-gray-300 mt-1">
->>>>>>> 740afe1f
                     Your NGO will be registered on the blockchain for transparent and verifiable operations. 
                     Once registered, you can receive donations and track impact metrics on-chain. 
                     Make sure to provide complete and accurate information.
@@ -438,20 +344,12 @@
                         // This would trigger the ProjectCreationForm to populate with template data
                         toast.info('Template data loaded! Scroll down to see the form.');
                       }}
-<<<<<<< HEAD
                       className="text-green-400 border-green-400 hover:bg-green-500/10"
-=======
-                      className="text-gray-300 border-gray-600 hover:bg-gray-700"
->>>>>>> 740afe1f
                     >
                       <FileText className="h-4 w-4 mr-2" />
                       Use Template
                     </Button>
-<<<<<<< HEAD
                     <span className="text-xs text-green-400">Quick start with sample NGO data</span>
-=======
-                    <span className="text-xs text-gray-400">Quick start with sample NGO data</span>
->>>>>>> 740afe1f
                   </div>
                 </div>
               </div>
@@ -462,78 +360,43 @@
               projectType="ngo"
               onSuccess={handleSuccess}
               onCancel={handleCancel}
-<<<<<<< HEAD
               className="bg-card shadow-sm"
-=======
-              className="bg-gray-800 shadow-sm border border-gray-700"
->>>>>>> 740afe1f
             />
           </div>
         </div>
 
         {/* Help Section */}
-<<<<<<< HEAD
         <div className="bg-card border-t border-border mt-12">
           <div className="container-wide py-8">
             <div className="max-w-4xl mx-auto">
               <h2 className="text-xl font-semibold text-foreground mb-6 text-center">
-=======
-        <div className="bg-gray-800 border-t border-gray-700 mt-12">
-          <div className="container-wide py-8">
-            <div className="max-w-4xl mx-auto">
-              <h2 className="text-xl font-semibold text-gray-100 mb-6 text-center">
->>>>>>> 740afe1f
                 Why Register Your NGO on Blockchain?
               </h2>
               <div className="grid grid-cols-1 md:grid-cols-3 gap-6">
                 <div className="text-center">
-<<<<<<< HEAD
                   <div className="h-12 w-12 bg-blue-500/20 rounded-lg flex items-center justify-center mx-auto mb-3">
                     <Heart className="h-6 w-6 text-blue-400" />
                   </div>
                   <h3 className="font-medium text-foreground mb-2">Impact Focused</h3>
                   <p className="text-sm text-muted-foreground">
-=======
-                  <div className="h-12 w-12 bg-gray-700 rounded-lg flex items-center justify-center mx-auto mb-3">
-                    <Heart className="h-6 w-6 text-gray-300" />
-                  </div>
-                  <h3 className="font-medium text-gray-100 mb-2">Impact Focused</h3>
-                  <p className="text-sm text-gray-400">
->>>>>>> 740afe1f
                     Track and verify your social impact metrics on-chain. Show donors exactly how their contributions make a difference.
                   </p>
                 </div>
                 <div className="text-center">
-<<<<<<< HEAD
                   <div className="h-12 w-12 bg-purple-500/20 rounded-lg flex items-center justify-center mx-auto mb-3">
                     <Building2 className="h-6 w-6 text-purple-400" />
                   </div>
                   <h3 className="font-medium text-foreground mb-2">Transparent</h3>
                   <p className="text-sm text-muted-foreground">
-=======
-                  <div className="h-12 w-12 bg-gray-700 rounded-lg flex items-center justify-center mx-auto mb-3">
-                    <Building2 className="h-6 w-6 text-gray-300" />
-                  </div>
-                  <h3 className="font-medium text-gray-100 mb-2">Transparent</h3>
-                  <p className="text-sm text-gray-400">
->>>>>>> 740afe1f
                     All donations and fund usage are recorded on blockchain, providing complete transparency to your supporters.
                   </p>
                 </div>
                 <div className="text-center">
-<<<<<<< HEAD
                   <div className="h-12 w-12 bg-green-500/20 rounded-lg flex items-center justify-center mx-auto mb-3">
                     <CheckCircle className="h-6 w-6 text-green-400" />
                   </div>
                   <h3 className="font-medium text-foreground mb-2">Verified</h3>
                   <p className="text-sm text-muted-foreground">
-=======
-                  <div className="h-12 w-12 bg-gray-700 rounded-lg flex items-center justify-center mx-auto mb-3">
-                    <CheckCircle className="h-6 w-6 text-gray-300" />
-                  </div>
-                  <h3 className="font-medium text-gray-100 mb-2">Verified</h3>
-                  <p className="text-sm text-gray-400">
->>>>>>> 740afe1f
                     Blockchain verification builds trust with donors and ensures your NGO meets platform standards.
                   </p>
                 </div>
